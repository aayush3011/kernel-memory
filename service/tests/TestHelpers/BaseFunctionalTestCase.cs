--- conflicted
+++ resolved
@@ -28,11 +28,8 @@
     protected readonly MongoDbAtlasConfig MongoDbAtlasConfig;
     protected readonly SimpleVectorDbConfig SimpleVectorDbConfig;
     protected readonly LlamaSharpConfig LlamaSharpConfig;
-<<<<<<< HEAD
     protected readonly AzureCosmosDBMongoDBConfig AzureCosmosDBMongoDBConfig;
-=======
     protected readonly ElasticsearchConfig ElasticsearchConfig;
->>>>>>> 6805f73f
 
     // IMPORTANT: install Xunit.DependencyInjection package
     protected BaseFunctionalTestCase(IConfiguration cfg, ITestOutputHelper output)
@@ -51,11 +48,8 @@
         this.MongoDbAtlasConfig = cfg.GetSection("KernelMemory:Services:MongoDbAtlas").Get<MongoDbAtlasConfig>() ?? new();
         this.SimpleVectorDbConfig = cfg.GetSection("KernelMemory:Services:SimpleVectorDb").Get<SimpleVectorDbConfig>() ?? new();
         this.LlamaSharpConfig = cfg.GetSection("KernelMemory:Services:LlamaSharp").Get<LlamaSharpConfig>() ?? new();
-<<<<<<< HEAD
         this.AzureCosmosDBMongoDBConfig = cfg.GetSection("KernelMemory:Services:AzureCosmosDBMongoDB").Get<AzureCosmosDBMongoDBConfig>() ?? new();
-=======
         this.ElasticsearchConfig = cfg.GetSection("KernelMemory:Services:Elasticsearch").Get<ElasticsearchConfig>() ?? new();
->>>>>>> 6805f73f
     }
 
     protected IKernelMemory GetMemoryWebClient()
