<Project>
  <PropertyGroup>
    <ManagePackageVersionsCentrally>true</ManagePackageVersionsCentrally>
  </PropertyGroup>
  <ItemGroup>
    <PackageVersion Include="Aspire.Npgsql.EntityFrameworkCore.PostgreSQL" Version="8.0.0-preview.7.24251.11" />
    <PackageVersion Include="Azure.AI.FormRecognizer" Version="4.1.0" />
    <PackageVersion Include="Azure.Extensions.AspNetCore.Configuration.Secrets" Version="1.3.1" />
    <PackageVersion Include="Azure.Identity" Version="1.11.3" />
    <PackageVersion Include="Azure.Search.Documents" Version="11.5.1" />
    <PackageVersion Include="Azure.Storage.Blobs" Version="12.20.0" />
    <PackageVersion Include="Azure.Storage.Queues" Version="12.18.0" />
    <PackageVersion Include="Elastic.Clients.Elasticsearch" Version="8.11.0" />
    <PackageVersion Include="Discord.Net" Version="3.15.0" />
    <PackageVersion Include="HtmlAgilityPack" Version="1.11.61" />
    <PackageVersion Include="LLamaSharp" Version="0.12.0" />
    <PackageVersion Include="LLamaSharp.Backend.Cpu" Version="0.12.0" />
    <PackageVersion Include="LLamaSharp.Backend.Cuda11" Version="0.12.0" />
    <PackageVersion Include="LLamaSharp.Backend.Cuda12" Version="0.12.0" />
    <PackageVersion Include="LLamaSharp.Backend.OpenCL" Version="0.12.0" />
    <PackageVersion Include="Microsoft.ApplicationInsights.AspNetCore" Version="2.22.0" />
    <PackageVersion Include="Microsoft.Bcl.AsyncInterfaces" Version="8.0.0" />
    <PackageVersion Include="Microsoft.Data.SqlClient" Version="5.2.0" />
    <PackageVersion Include="Microsoft.Extensions.Configuration" Version="8.0.0" />
    <PackageVersion Include="Microsoft.Extensions.Configuration.AzureAppConfiguration" Version="7.2.0" />
    <PackageVersion Include="Microsoft.Extensions.Configuration.Json" Version="8.0.0" />
    <PackageVersion Include="Microsoft.Extensions.DependencyInjection" Version="8.0.0" />
    <PackageVersion Include="Microsoft.Extensions.DependencyInjection.Abstractions" Version="8.0.1" />
    <PackageVersion Include="Microsoft.Extensions.Hosting" Version="8.0.0" />
    <PackageVersion Include="Microsoft.Extensions.Hosting.Abstractions" Version="8.0.0" />
    <PackageVersion Include="Microsoft.Extensions.Http" Version="8.0.0" />
    <PackageVersion Include="Microsoft.Extensions.Logging" Version="8.0.0" />
    <PackageVersion Include="Microsoft.Extensions.Logging.Abstractions" Version="8.0.1" />
    <PackageVersion Include="Microsoft.Extensions.Logging.TraceSource" Version="8.0.0" />
<<<<<<< HEAD
    <PackageVersion Include="MongoDB.Driver" Version="2.24.0" />
=======
    <PackageVersion Include="Microsoft.ML.Tokenizers" Version="0.22.0-preview.24179.1" />
    <PackageVersion Include="Microsoft.KernelMemory.Core" Version="0.51.240513.2" />
    <PackageVersion Include="Microsoft.KernelMemory.Service.AspNetCore" Version="0.51.240513.2" />
>>>>>>> 6805f73f
    <PackageVersion Include="MongoDB.Driver.GridFS" Version="2.25.0" />
    <PackageVersion Include="Moq" Version="4.20.70" />
    <PackageVersion Include="Newtonsoft.Json" Version="13.0.3" />
    <PackageVersion Include="PdfPig" Version="0.1.8" />
    <PackageVersion Include="Pgvector" Version="0.2.0" />
    <PackageVersion Include="Polly.Core" Version="8.4.0" />
    <PackageVersion Include="RabbitMQ.Client" Version="6.8.1" />
    <PackageVersion Include="NRedisStack" Version="0.12.0" />
    <PackageVersion Include="ReadLine" Version="2.0.1" />
    <PackageVersion Include="Swashbuckle.AspNetCore" Version="6.6.1" />
    <PackageVersion Include="System.Linq.Async" Version="6.0.1" />
    <PackageVersion Include="System.Memory.Data" Version="8.0.0" />
    <PackageVersion Include="System.Numerics.Tensors" Version="8.0.0" />
    <PackageVersion Include="System.Text.Json" Version="8.0.3" />
  </ItemGroup>
  <!-- OpenXml blocked, do not upgrade these -->
  <ItemGroup>
    <!-- see https://github.com/microsoft/kernel-memory/issues/265 -->
    <PackageVersion Include="DocumentFormat.OpenXml" Version="2.20.0" />
    <!-- see https://github.com/ClosedXML/ClosedXML/releases/tag/0.102.2 -->
    <PackageVersion Include="ClosedXML" Version="0.102.2" />
  </ItemGroup>
  <!-- Semantic Kernel -->
  <ItemGroup>
    <PackageVersion Include="Microsoft.SemanticKernel" Version="1.11.1" />
    <PackageVersion Include="Microsoft.SemanticKernel.Abstractions" Version="1.11.1" />
    <PackageVersion Include="Microsoft.SemanticKernel.Connectors.OpenAI" Version="1.11.1" />
  </ItemGroup>
  <!-- Documentation -->
  <ItemGroup>
    <PackageVersion Include="Microsoft.SourceLink.GitHub" Version="8.0.0" />
  </ItemGroup>
  <!-- Code Analysis -->
  <ItemGroup>
    <PackageVersion Include="Microsoft.CodeAnalysis.Analyzers" Version="3.3.4" />
    <PackageVersion Include="Microsoft.CodeAnalysis.CSharp.CodeStyle" Version="4.9.2">
      <PrivateAssets>all</PrivateAssets>
      <IncludeAssets>runtime; build; native; contentfiles; analyzers; buildtransitive</IncludeAssets>
    </PackageVersion>
    <PackageVersion Include="Microsoft.CodeAnalysis.NetAnalyzers" Version="8.0.0" />
    <PackageVersion Include="Microsoft.VisualStudio.Threading.Analyzers" Version="17.10.48">
      <PrivateAssets>all</PrivateAssets>
      <IncludeAssets>runtime; build; native; contentfiles; analyzers; buildtransitive</IncludeAssets>
    </PackageVersion>
    <PackageVersion Include="Roslynator.CodeAnalysis.Analyzers" Version="4.12.3">
      <PrivateAssets>all</PrivateAssets>
      <IncludeAssets>runtime; build; native; contentfiles; analyzers; buildtransitive</IncludeAssets>
    </PackageVersion>
    <PackageVersion Include="Roslynator.Formatting.Analyzers" Version="4.12.3">
      <PrivateAssets>all</PrivateAssets>
      <IncludeAssets>runtime; build; native; contentfiles; analyzers; buildtransitive</IncludeAssets>
    </PackageVersion>
  </ItemGroup>
  <!-- Tests -->
  <ItemGroup>
    <PackageVersion Include="coverlet.collector" Version="6.0.2">
      <PrivateAssets>all</PrivateAssets>
      <IncludeAssets>runtime; build; native; contentfiles; analyzers; buildtransitive</IncludeAssets>
    </PackageVersion>
    <PackageVersion Include="Microsoft.NET.Test.Sdk" Version="17.9.0" />
    <PackageVersion Include="xunit" Version="2.8.0" />
    <PackageVersion Include="xunit.abstractions" Version="2.0.3" />
    <PackageVersion Include="xunit.extensibility.core" Version="2.7.1" />
    <PackageVersion Include="xunit.runner.visualstudio" Version="2.8.0">
      <PrivateAssets>all</PrivateAssets>
      <IncludeAssets>runtime; build; native; contentfiles; analyzers; buildtransitive</IncludeAssets>
    </PackageVersion>
    <PackageVersion Include="Xunit.DependencyInjection" Version="9.3.0" />
    <PackageVersion Include="Xunit.DependencyInjection.Logging" Version="9.0.0" />
  </ItemGroup>
</Project><|MERGE_RESOLUTION|>--- conflicted
+++ resolved
@@ -32,13 +32,10 @@
     <PackageVersion Include="Microsoft.Extensions.Logging" Version="8.0.0" />
     <PackageVersion Include="Microsoft.Extensions.Logging.Abstractions" Version="8.0.1" />
     <PackageVersion Include="Microsoft.Extensions.Logging.TraceSource" Version="8.0.0" />
-<<<<<<< HEAD
     <PackageVersion Include="MongoDB.Driver" Version="2.24.0" />
-=======
     <PackageVersion Include="Microsoft.ML.Tokenizers" Version="0.22.0-preview.24179.1" />
     <PackageVersion Include="Microsoft.KernelMemory.Core" Version="0.51.240513.2" />
     <PackageVersion Include="Microsoft.KernelMemory.Service.AspNetCore" Version="0.51.240513.2" />
->>>>>>> 6805f73f
     <PackageVersion Include="MongoDB.Driver.GridFS" Version="2.25.0" />
     <PackageVersion Include="Moq" Version="4.20.70" />
     <PackageVersion Include="Newtonsoft.Json" Version="13.0.3" />
